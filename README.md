--- conflicted
+++ resolved
@@ -4,7 +4,6 @@
 
 Tutorial contained in .ipynb
 
-<<<<<<< HEAD
 ## Under development
 Currently we are still updating the interactive mode of this to enable it to run unsupervised.
 
@@ -22,6 +21,5 @@
 ## To run via CWL
 [add instructions here]
 
-=======
-This scRNA-seq quality control pipeline requires python 3, numpy, pandas, scipy, and scanpy installed.
->>>>>>> 2b6c7a4c
+
+# This scRNA-seq quality control pipeline requires python 3, numpy, pandas, scipy, and scanpy installed.